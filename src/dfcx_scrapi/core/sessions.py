"""CX Session Resource functions."""

# Copyright 2022 Google LLC
#
# Licensed under the Apache License, Version 2.0 (the "License");
# you may not use this file except in compliance with the License.
# You may obtain a copy of the License at
#
#     https://www.apache.org/licenses/LICENSE-2.0
#
# Unless required by applicable law or agreed to in writing, software
# distributed under the License is distributed on an "AS IS" BASIS,
# WITHOUT WARRANTIES OR CONDITIONS OF ANY KIND, either express or implied.
# See the License for the specific language governing permissions and
# limitations under the License.

import logging
import uuid
from typing import Dict, List
from google.cloud.dialogflowcx_v3beta1 import services
from google.cloud.dialogflowcx_v3beta1 import types

from dfcx_scrapi.core.scrapi_base import ScrapiBase

# logging config
logging.basicConfig(
    level=logging.INFO,
    format="%(asctime)s %(levelname)-8s %(message)s",
    datefmt="%Y-%m-%d %H:%M:%S",
)

class Sessions(ScrapiBase):
    """Core Class for CX Session Resource functions."""

    def __init__(
        self,
        creds_path: str = None,
        creds_dict: Dict = None,
        scope=False,
        agent_id: str = None,
        session_id: str = None
    ):
        super().__init__(
            creds_path=creds_path, creds_dict=creds_dict, scope=scope
        )

        self.session_id = session_id
        self.agent_id = agent_id

    @property
    def session_id(self):
        return self._session_id

    @session_id.setter
    def session_id(self, value):
        if value:
            self._parse_resource_path("session", value)

        self._session_id = value

    @staticmethod
    def _build_query_input(text, language_code):
        """Build out the query_input object for the Query Request.

        Args:
          text, the text to use for the Detect Intent request.
          language_code, the language code to use for Detect Intent request.
          """
        text_input = types.session.TextInput(text=text)
        query_input = types.session.QueryInput(
            text=text_input, language_code=language_code)

        return query_input

    def build_session_id(
        self, agent_id:str = None, overwrite:bool = True) -> str:
        """Creates a valid UUID-4 Session ID to use with other methods.

        Args:
          overwrite (Optional), if a session_id already exists, this will
            overwrite the existing Session ID parameter. Defaults to True.
        """

        agent_parts = self._parse_resource_path("agent", agent_id)
        session_id = f"projects/{agent_parts['project']}/"\
            f"locations/{agent_parts['location']}/agents/"\
            f"{agent_parts['agent']}/sessions/{uuid.uuid4()}"

        if overwrite:
            self.session_id = session_id

        return session_id

    def run_conversation(
        self,
        agent_id: str = None,
        session_id: str = None,
        conversation: List[str] = None,
        parameters=None,
        response_text=False,
    ):
        """Tests a full conversation with the specified CX Agent.

        Args:
          agent_id: the Agent ID of the CX Agent to have the conversation with.
          session_id: an RFC 4122 formatted UUID to be used as the unique ID
            for the duration of the conversation session. When using Python
            uuid library, uuid.uuid4() is preferred.
          conversation: a List of Strings that represent the USER utterances
            for the given conversation, in the order they would happen
            chronologically in the conversation.
            Ex:
              ['I want to check my bill', 'yes', 'no that is all', 'thanks!']
          parameters: (Optional) Dict of CX Session Parameters to set in the
            conversation. Typically this is set before a conversation starts.
          response_text: Will provide the Agent Response text if set to True.
            Default value is False.

        Returns:
          None, the conversation Request/Response is printed to console.
        """
        if not session_id:
            session_id = self.session_id

        client_options = self._set_region(agent_id)
        session_client = services.sessions.SessionsClient(
            client_options=client_options, credentials=self.creds
        )
        session_path = f"{agent_id}/sessions/{session_id}"

        if parameters:
            query_params = types.session.QueryParameters(parameters=parameters)
            text_input = types.session.TextInput(text="")
            query_input = types.session.QueryInput(
                text=text_input, language_code="en"
            )
            request = types.session.DetectIntentRequest(
                session=session_path,
                query_params=query_params,
                query_input=query_input,
            )

            response = session_client.detect_intent(request=request)

        for text in conversation:
            text_input = types.session.TextInput(text=text)
            query_input = types.session.QueryInput(
                text=text_input, language_code="en"
            )
            request = types.session.DetectIntentRequest(
                session=session_path, query_input=query_input
            )
            response = session_client.detect_intent(request=request)
            query_result = response.query_result

            print("=" * 20)
            print(f"Query text: {query_result.text}")
            if "intent" in query_result:
                print(
                    f"Triggered Intent: {query_result.intent.display_name}"
                )

            if "intent_detection_confidence" in query_result:
                print(
                    f"Intent Confidence: \
                        f{query_result.intent_detection_confidence}"
                )

            print(
                f"Response Page: {query_result.current_page.display_name}"
            )

            for param in query_result.parameters:
                if param == "statusMessage":
                    print(
                        f"Status Message: {query_result.parameters[param]}"
                    )

            if response_text:
                concat_messages = " ".join(
                    [
                        " ".join(response_message.text.text)
                        for response_message in query_result.response_messages
                            ]
                        )
                print(f"Response Text: {concat_messages}\n")

<<<<<<< HEAD
    def detect_intent(self, agent_id, session_id, text, parameters=None):
        """Runs intent detection with a given text input.
=======
    def detect_intent(
        self,
        agent_id,
        session_id,
        text,
        language_code="en",
        parameters=None):
        """Returns the result of detect intent with texts as inputs.
>>>>>>> 009d7659

        Using the same `session_id` between requests allows continuation
        of the conversation.

        Args:
          agent_id: the Agent ID of the CX Agent to have the conversation with.
          session_id: an RFC 4122 formatted UUID to be used as the unique ID
            for the duration of the conversation session. When using Python
            uuid library, uuid.uuid4() is preferred.
          text: the user utterance to run intent detection on
          parameters: (Optional) Dict of CX Session Parameters to set in the
            conversation. Typically this is set before a conversation starts.

        Returns:
          The CX query result from intent detection
        """
        client_options = self._set_region(agent_id)
        session_client = services.sessions.SessionsClient(
            client_options=client_options, credentials=self.creds
        )

        res = self._parse_resource_path("session", str(session_id), False)
        if not res:
            raise ValueError(
                "Session ID must be provided in the following format: "
                "`projects/<Project ID>/locations/<Location ID>/agents/"\
                "<Agent ID>/sessions/<Session ID>`.\n\n"\
                "Utilize `build_session_id` to create a new Session ID.")

        logging.info(f"Starting Session ID {session_id}")

        if parameters:
            query_params = types.session.QueryParameters(parameters=parameters)

            query_input = self._build_query_input(text, language_code)

            request = types.session.DetectIntentRequest()
            request.session = session_id
            request.query_input = query_input
            request.query_params = query_params

            response = session_client.detect_intent(request=request)

        else:
            query_input = self._build_query_input(text, language_code)

            request = types.session.DetectIntentRequest()
            request.session = session_id
            request.query_input = query_input

        response = session_client.detect_intent(request)
        query_result = response.query_result

        return query_result

    def preset_parameters(
        self, agent_id: str = None, session_id: str = None, parameters=None
    ):
        """Used to set session parameters before a conversation starts.

        Args:
          agent_id: the Agent ID of the CX Agent to have the conversation with.
          session_id: an RFC 4122 formatted UUID to be used as the unique ID
            for the duration of the conversation session. When using Python
            uuid library, uuid.uuid4() is preferred.
          parameters: Dict of CX Session Parameters to set in the
            conversation. Typically this is set before a conversation starts.

        Returns:
          The CX query result from intent detection run with no text input
        """
        client_options = self._set_region(agent_id)
        session_client = services.sessions.SessionsClient(
            client_options=client_options, credentials=self.creds
        )
        session_path = f"{agent_id}/sessions/{session_id}"

        query_params = types.session.QueryParameters(parameters=parameters)
        text_input = types.session.TextInput(text=None)
        query_input = types.session.QueryInput(
            text=text_input, language_code="en"
        )
        request = types.session.DetectIntentRequest(
            session=session_path,
            query_params=query_params,
            query_input=query_input,
        )

        response = session_client.detect_intent(request=request)

        return response<|MERGE_RESOLUTION|>--- conflicted
+++ resolved
@@ -185,10 +185,7 @@
                         )
                 print(f"Response Text: {concat_messages}\n")
 
-<<<<<<< HEAD
-    def detect_intent(self, agent_id, session_id, text, parameters=None):
-        """Runs intent detection with a given text input.
-=======
+
     def detect_intent(
         self,
         agent_id,
@@ -197,7 +194,6 @@
         language_code="en",
         parameters=None):
         """Returns the result of detect intent with texts as inputs.
->>>>>>> 009d7659
 
         Using the same `session_id` between requests allows continuation
         of the conversation.

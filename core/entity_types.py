"""
Copyright 2021 Google LLC

Licensed under the Apache License, Version 2.0 (the "License");
you may not use this file except in compliance with the License.
You may obtain a copy of the License at

    https://www.apache.org/licenses/LICENSE-2.0

Unless required by applicable law or agreed to in writing, software
distributed under the License is distributed on an "AS IS" BASIS,
WITHOUT WARRANTIES OR CONDITIONS OF ANY KIND, either express or implied.
See the License for the specific language governing permissions and
limitations under the License.
"""
import logging
import google.cloud.dialogflowcx_v3beta1.services as services
import google.cloud.dialogflowcx_v3beta1.types as types
from google.oauth2 import service_account
from google.auth.transport.requests import Request

<<<<<<< HEAD
=======
from dfcx_sapi.core.sapi_base import SapiBase
from typing import Dict, List
>>>>>>> 4a2ae12f

# logging config
logging.basicConfig(
    level=logging.INFO,
    format='%(asctime)s %(levelname)-8s %(message)s',
    datefmt='%Y-%m-%d %H:%M:%S')


class EntityTypes(SapiBase):
    def __init__(self, creds_path: str = None,
                creds_dict: Dict = None,
                creds=None,
                scope=False,
                entity_id: str = None):
        super().__init__(creds_path=creds_path,
                         creds_dict=creds_dict,
                         creds=creds,
                         scope=scope)

        if entity_id:
            self.entity_id = entity_id
            self.client_options = self._set_region(entity_id)


    def get_entities_map(self, agent_id, reverse=False):
        """ Exports Agent Entityt Names and UUIDs into a user friendly dict.

        Args:
          - agent_id, the formatted CX Agent ID to use
          - reverse, (Optional) Boolean flag to swap key:value -> value:key

        Returns:
          - intents_map, Dictionary containing Entity UUIDs as keys and
              intent.display_name as values
          """

        if reverse:
            entities_dict = {entity.display_name: entity.name
                             for entity in self.list_entity_types(agent_id)}

        else:
            entities_dict = {entity.name: entity.display_name
                             for entity in self.list_entity_types(agent_id)}

        return entities_dict

    def list_entity_types(self, agent_id):
        request = types.entity_type.ListEntityTypesRequest()
        request.parent = agent_id

        client_options = self._set_region(agent_id)
        client = services.entity_types.EntityTypesClient(
            credentials=self.creds,
            client_options=client_options)

        response = client.list_entity_types(request)

        entities = []
        for page in response.pages:
            for entity in page.entity_types:
                entities.append(entity)

        return entities

    def get_entity_type(self, entity_id):
        client_options = self._set_region(entity_id)
        client = services.entity_types.EntityTypesClient(
            credentials=self.creds, client_options=client_options)
        response = client.get_entity_type(name=entity_id)

        return response

    def create_entity_type(self, agent_id, obj=None, **kwargs):
        # If entity_type_obj is given set entity_type to it
        if obj:
            entity_type = obj
            entity_type.name = ''
        else:
            entity_type = types.entity_type.EntityType()

        # set optional arguments to entity type attributes
        for key, value in kwargs.items():
            setattr(entity_type, key, value)

        # Apply any optional functions argument to entity_type object
#         entity_type = set_entity_type_attr(entity_type, kwargs)

        client_options = self._set_region(agent_id)
        client = services.entity_types.EntityTypesClient(
            credentials=self.creds, client_options=client_options)
        response = client.create_entity_type(
            parent=agent_id, entity_type=entity_type)
        return response

    def delete_entity_type(self, entity_id, obj=None) -> None:
        if obj:
            _entity_id = obj.name
        else:
            client_options = self._set_region(entity_id)
            client = services.entity_types.EntityTypesClient(
                credentials=self.creds, client_options=client_options)
            client.delete_entity_type(name=entity_id)<|MERGE_RESOLUTION|>--- conflicted
+++ resolved
@@ -19,11 +19,8 @@
 from google.oauth2 import service_account
 from google.auth.transport.requests import Request
 
-<<<<<<< HEAD
-=======
 from dfcx_sapi.core.sapi_base import SapiBase
 from typing import Dict, List
->>>>>>> 4a2ae12f
 
 # logging config
 logging.basicConfig(

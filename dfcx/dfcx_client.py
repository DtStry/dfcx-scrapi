"""
client of DfCx agent
tracks session internally
"""

# import copy
import json
import logging
import os
import uuid
import time
import traceback

# import sys
# import pandas as pd
# import pathlib
# from collections import defaultdict
# from sys import stdout

# from profilehooks import profile

# from dfcx_api import Agents, Intents
# from ipynb.fs.full.dfcx import DialogflowCX
# from dfcx.dfcx import DialogflowCX
# from dfcx import DialogflowCX
# from google.cloud.dialogflowcx_v3beta1.services.agents import AgentsClient
from google.cloud.dialogflowcx_v3beta1.services.sessions import SessionsClient
from google.cloud.dialogflowcx_v3beta1.types import session


# from google.cloud.dialogflowcx_v3beta1 import types as CxTypes
# import google.cloud.dialogflowcx_v3beta1.types as CxTypes

from google.protobuf import json_format  # type: ignore
from proto.marshal.collections import RepeatedComposite

# from google.protobuf.collections.repeated import RepeatedComposite



from proto.marshal.collections.repeated import RepeatedComposite

# import google.protobuf.json_format
# import google.protobuf.message.Message

# logger = logging.getLogger("dfcx")
# formatter = logging.Formatter("[dfcx    ] %(message)s")
# handler = logging.StreamHandler(stdout)
# handler.setFormatter(formatter)
# logger.addHandler(handler)
# logger.propagate = False

logger = logging

logging.basicConfig(
    format='[dfcx] %(levelname)s:%(message)s', level=logging.INFO)

MAX_RETRIES = 3  # JWT errors on CX API


class DialogflowClient:
    """wrapping client requests to a CX agent"""

    def __init__(self, config=None, creds_path=None, agent_path=None, language_code="en"):
        """
        one of:
            config: object with creds_path and agent_path
            creds_path: IAM creds file which sets which projects you can access
            creds: TODO - already loaded creds data
        agent_path = full path to project
        """
        # TODO implement using already loaded creds not setting env path
        # if creds_path:
        #     with open(creds_path) as json_file:
        #         creds = json.load(json_file)

        # FIXME - the creds are not used anywhere else?
        # so maybe the env is what is relied on
        # this env var gets changed OUTSIDE of here
        creds_path = creds_path or config['creds_path']
        os.environ["GOOGLE_APPLICATION_CREDENTIALS"] = creds_path

        # project_id = data['project_id']
        # self.project_id = f'projects/{project_id}/locations/global'

        # projects/*/locations/*/agents/*/
        self.agent_path = agent_path or config['agent_path']
        self.language_code = language_code or config['language_code']
        self.start_time = None
        self.qr = None
        self.restart()


    def restart(self):
        """starts a new session/conversation for this agent"""
        self.session_id = uuid.uuid4()
        self.turn_count = 0
        # logging.info('restarted agent: session: %s', self.session_id)
        # print('restarted DFCX.client=>', self.agent_path)


    def _set_region(self, agent_id=None):
        '''non global agents require a special endpoint in client_options'''
        agent_id = agent_id or self.agent_path
        location = agent_id.split('/')[3]
        if location != 'global':
            api_endpoint = '{}-dialogflow.googleapis.com:443'.format(location)
            client_options = {
                'api_endpoint': api_endpoint
            }
            # logger.info('client options %s', client_options)
            return client_options
        return None


    def checkpoint(self, msg=None, start=False):
        '''print a checkpoint to time progress and debug bottleneck'''
        if start:
            start_time = time.perf_counter()
            self.start_time = start_time
        else:
            start_time = self.start_time
        duration = round((time.perf_counter() - start_time), 2)
        if duration > 2:
            if msg:
                print("{:0.2f}s {}".format(duration, msg))

    # TODO - refactor options as a dict?
    def reply(self, send_obj, restart=False, raw=False, retries=0, disable_webhook=True):
        """
        send_obj to bot and get reply
            text
            params
            dtmf

        Pass restart=True to start a new conv with a new session_id
        otherwise uses the agents continues conv with session_id
        """

        # if disable_webhook:
        #     logging.info('disable_webhook: %s', disable_webhook)

        text = send_obj.get("text")
        send_params = send_obj.get("params")
        # logging.info('send params %s', send_params)
        self.checkpoint(start=True)

        if restart:
            self.restart()

        client_options = self._set_region()
        session_client = SessionsClient(client_options=client_options)
        session_path = f"{self.agent_path}/sessions/{self.session_id}"

        # self.checkpoint('made client')
        # logging.info('session_path %s', session_path)

        # set parameters separately with single query and an empty text
        # query_params = {'disable_webhook': True }

        if send_params:
            query_params = session.QueryParameters(
                disable_webhook=disable_webhook,
                parameters=send_params
            )
        else:
            query_params = session.QueryParameters(
                disable_webhook=disable_webhook,
            )

        dtmf = send_obj.get("dtmf")
        if dtmf:
            dtmf_input = session.DtmfInput(digits=dtmf)
            query_input = session.QueryInput(
                dtmf=dtmf_input,
                language_code=self.language_code,
            )
        else:
            logging.debug('text: %s', text)
            text_input = session.TextInput(text=text)
            query_input = session.QueryInput(
                text=text_input,
                language_code=self.language_code,
            )

        # self.checkpoint('<< prepared request')

        request = session.DetectIntentRequest(session=session_path,
                                              query_input=query_input,
                                              query_params=query_params)

        try:
            response = session_client.detect_intent(request=request)
            self.checkpoint('<< got response')
            qr = response.query_result
            logging.debug('dfcx>qr %s', qr)
            self.qr = qr # for debugging
            reply = {}

            # flatten array of text responses
            # seems like there should be a better interface to pull out the texts
            texts = []
            for msg in qr.response_messages:
                if msg.payload:
                    reply['payload'] = self.extract_payload(msg)
                if (len(msg.text.text)) > 0:
                    text = msg.text.text[-1]  # this could be multiple lines too?
                    # print('text', text)
                    texts.append(text)

            # print('texts', texts)

            # flatten params struct
            params = {}
            # print('parameters', json.dumps(qr.parameters))  ## not JSON
            # serialisable
            if qr.parameters:
                for param in qr.parameters:
                    # turn into key: value pairs
                    val = qr.parameters[param]
                    if isinstance(val, RepeatedComposite):
                        # some type of protobuf array - for now we just flatten as a string with spaces
                        # FIXME - how better to convert list types in params responses?
                        logging.info('converting param: %s val: %s', param, val)
                        # val = val[0]
                        val = " ".join(val)
                        logging.info('converted val to: %s', val)
                    params[param] = val

            # print('params', params)

            # TODO - pluck some other fields - but these are methods, not values so cannot be json.dump'd
            # fields = ['match', 'parameters', 'intent', 'current_page', 'intent_detection_confidence']
            # result = dict((k, getattr(qr, k)) for k in fields if hasattr(qr, k) )

            # add some more convenience fields to make result comparison easier
            #     if len(texts) == 1:
            #         result['text'] = texts[0]  # last text entry
            #     else:
            #         result['text'] = '\n'.join(texts)

            # payload = qr.response_messages.payload
            # logging.info('payload %s', payload)

            # reply['payload'] = payload
            reply["text"] = "\n".join(texts)
            reply["params"] = params
            reply["confidence"] = qr.intent_detection_confidence
            reply["page_name"] = qr.current_page.display_name
            reply["intent_name"] = qr.intent.display_name
            reply["other_intents"] = self.format_other_intents(qr)
            if raw:
                # self.qr = qr
                reply["qr"] = qr
                reply["json"] = self.to_json(qr)

            # self.checkpoint('<< formatted response')
            logging.debug('reply %s', reply)
            return reply

        # CX throws a 429 error
        except BaseException as err:
            logging.error("Exception on CX.detect %s", err)
            template = "An exception of type {0} occurred. Arguments:\n{1!r}"
            message = template.format(type(err).__name__, err.args)
            logging.error(message)

            logging.error("text %s", text)
            logging.error("query_params %s", query_params)
            logging.error("query_input %s", query_input)
            logging.error(traceback.print_exc())
            retries += 1
            if retries < MAX_RETRIES:
                logging.error("retrying")
                self.reply(send_obj, restart=restart, raw=raw, retries=retries)
            else:
<<<<<<< HEAD
                logging.error("MAX_RETRIES exceeded, skipping")
                # raise err
                return None ## try next one
=======
                logging.error("MAX_RETRIES exceeded")
                raise err
                # return None ## try next one

        qr = response.query_result
        logging.debug('dfcx>qr %s', qr)
        self.qr = qr # for debugging
        reply = {}

        # flatten array of text responses
        # seems like there should be a better interface to pull out the texts
        texts = []
        for msg in qr.response_messages:
            if msg.payload:
                reply['payload'] = self.extract_payload(msg)
            if (len(msg.text.text)) > 0:
                text = msg.text.text[-1]  # this could be multiple lines too?
                # print('text', text)
                texts.append(text)

        # print('texts', texts)

        # flatten params struct
        params = {}
        # print('parameters', json.dumps(qr.parameters))  ## not JSON
        # serialisable
        if qr.parameters:
            for param in qr.parameters:
                # turn into key: value pairs
                actual = qr.parameters[param]
                if isinstance(actual, RepeatedComposite):
                    actual = ' '.join(actual)

                if not isinstance(actual, str) and not isinstance(actual, bool) and not isinstance(actual, int):
                    # FIXME - still not an actual recognized type just stringify it
                    logging.error('ERROR convert to string type for param %s | type: %s', param, type(actual))
                    logging.info("converted: [before: %s |after: %s]", actual, str(actual))
                    actual = str(actual)

                params[param] = actual

        reply["text"] = "\n".join(texts)
        reply["params"] = params
        reply["confidence"] = qr.intent_detection_confidence
        reply["page_name"] = qr.current_page.display_name
        reply["intent_name"] = qr.intent.display_name
        reply["other_intents"] = self.format_other_intents(qr)
        if raw:
            # self.qr = qr
            reply["qr"] = qr
            reply["json"] = self.to_json(qr)

        # self.checkpoint('<< formatted response')
        try:
            logging.info('reply: \n%s', json.dumps(reply, indent=2))
        except TypeError as err:
            logging.error('cannot JSON reply %s', err)
            logging.info('reply %s', reply)

        return reply
>>>>>>> 104a4cea


    # TODO - dfqr class that has convenience accessor methods for different properties
    # basically to unwind the protobut

    def extract_payload(self, msg):
        '''convert to json so we can get at the object'''
        blobstr = json_format.MessageToJson(msg._pb)
        blob = json.loads(blobstr)
        return blob.get('payload') # deref for nesting


    def format_other_intents(self, qr):
        """unwind protobufs into more friendly dict"""
        other_intents = qr.diagnostic_info.get("Alternative Matched Intents")
        items = []
        rank = 0
        for alt in other_intents:
            items.append({
                "name": alt.get("DisplayName"),
                "score": alt.get("Score"),
                "rank": rank,
            })
            rank += 1
        #             intents_map[alt['DisplayName']] = alt['Score']
        return items

    @staticmethod
    def to_json(pbuf):
        '''extractor of private fields
        '''
        blob = json_format.MessageToJson(pbuf) # i think this returns JSON as a string
        return blob

    def getpath(self, obj, xpath, default=None):
        '''get data at a pathed location out of object internals'''
        elem = obj
        try:
            for xpitem in xpath.strip("/").split("/"):
                try:
                    xpitem = int(xpitem)
                    elem = elem[xpitem]  # dict
                except ValueError:
                    elem = elem.get(xpitem)  # array
        except KeyError:
            logging.warning("failed to getpath: %s ", xpath)
            return default

        logging.info("OK getpath: %s", xpath)
        return elem<|MERGE_RESOLUTION|>--- conflicted
+++ resolved
@@ -274,11 +274,6 @@
                 logging.error("retrying")
                 self.reply(send_obj, restart=restart, raw=raw, retries=retries)
             else:
-<<<<<<< HEAD
-                logging.error("MAX_RETRIES exceeded, skipping")
-                # raise err
-                return None ## try next one
-=======
                 logging.error("MAX_RETRIES exceeded")
                 raise err
                 # return None ## try next one
@@ -339,7 +334,6 @@
             logging.info('reply %s', reply)
 
         return reply
->>>>>>> 104a4cea
 
 
     # TODO - dfqr class that has convenience accessor methods for different properties
